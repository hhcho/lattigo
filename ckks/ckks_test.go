--- conflicted
+++ resolved
@@ -52,43 +52,14 @@
 	testParams.medianprec = 15
 	testParams.verbose = false
 
-<<<<<<< HEAD
-	params := Parameters{10, []uint8{55, 45, 45, 45, 45, 45, 45, 45, 45, 45, 45, 45, 45, 45}, []uint8{55, 55, 55, 55}, 1 << 40, 3.2}
-
-	ckksTest := new(CKKSTESTPARAMS)
-
-	ckksTest.medianprec = medianprec
-
-	ckksTest.slots = 1 << 9
-
-	ckksTest.levels = uint64(len(params.Modulichain))
-	ckksTest.scale = params.Scale
-
-	if ckksTest.ckkscontext, err = NewCkksContext(&params); err != nil {
-		t.Error(err)
-=======
 	testParams.ckksParameters = []*Parameters{
 		DefaultParams[13],
-		DefaultParams[14],
+		//DefaultParams[14],
 		//DefaultParams[15],
 		//DefaultParams[16],
->>>>>>> 119b84e8
-	}
-}
-
-<<<<<<< HEAD
-	log.Printf("Generated CkksContext for logN=%d/logQ=%d/levels=%d/a=%d/b=%d/sigma=%f",
-		ckksTest.ckkscontext.LogN(),
-		ckksTest.ckkscontext.LogQ(),
-		ckksTest.ckkscontext.Levels(),
-		ckksTest.ckkscontext.alpha,
-		ckksTest.ckkscontext.beta,
-		ckksTest.ckkscontext.Sigma())
-
-	ckksTest.kgen = ckksTest.ckkscontext.NewKeyGenerator()
-
-	ckksTest.sk, ckksTest.pk = ckksTest.kgen.NewKeyPair()
-=======
+	}
+}
+
 func Test_CKKS(t *testing.T) {
 	t.Run("Encoder", testEncoder)
 	t.Run("Encryptor", testEncryptor)
@@ -105,7 +76,6 @@
 	t.Run("Evaluator/Conjugate", testConjugate)
 	t.Run("Evaluator/RotateColumns", testRotateColumns)
 }
->>>>>>> 119b84e8
 
 func genCkksParams(contextParameters *Parameters) (params *ckksParams) {
 
@@ -125,19 +95,6 @@
 
 	params.evaluator = params.ckksContext.NewEvaluator()
 
-<<<<<<< HEAD
-	if len(params.Modulichain) > 9 {
-		test_Functions(ckksTest, t)
-	}
-
-	test_SwitchKeys(ckksTest, t)
-	test_Conjugate(ckksTest, t)
-	test_RotColumns(ckksTest, t)
-
-}
-
-func new_test_vectors(params *CKKSTESTPARAMS, a, b float64) (values []complex128, plaintext *Plaintext, ciphertext *Ciphertext, err error) {
-=======
 	return
 
 }
@@ -145,7 +102,6 @@
 func new_test_vectors(contextParams *ckksParams, encryptor *Encryptor, a float64, t *testing.T) (values []complex128, plaintext *Plaintext, ciphertext *Ciphertext) {
 
 	slots := contextParams.ckksContext.Slots()
->>>>>>> 119b84e8
 
 	values = make([]complex128, slots)
 
@@ -692,11 +648,6 @@
 
 func testFunctions(t *testing.T) {
 
-<<<<<<< HEAD
-	t.Run(fmt.Sprintf("logN=%d/logQ=%d/levels=%d/a=%d/b=%d/MulRelin(Ct,Plain)->Rescale", params.ckkscontext.logN,
-		params.ckkscontext.logQ,
-		params.ckkscontext.levels, params.ckkscontext.alpha, params.ckkscontext.beta), func(t *testing.T) {
-=======
 	for _, parameters := range testParams.ckksParameters {
 
 		params := genCkksParams(parameters)
@@ -721,7 +672,6 @@
 			}
 
 			params.evaluator.PowerOf2(ciphertext, n, rlk, ciphertext)
->>>>>>> 119b84e8
 
 			verify_test_vectors(params, params.decryptor, valuesWant, ciphertext, t)
 		})
